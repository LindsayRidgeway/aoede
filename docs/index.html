<!DOCTYPE html>
<html lang="en">
<head>
    <title>AOEDE</title>
    <meta charset="UTF-8">
    <meta name="viewport" content="width=device-width, initial-scale=1.0">
    <meta name="description" content="Study any language by reading and listening to real books, one sentence at a time — with translation, customized simplification, and native-speaker audio.">
    <meta name="keywords" content="adaptive learning, comprehensible input, language acquisition, language app, language audiobook, language comprehension, language immersion, language input, language learning, language listening, language listening practice, language practice, language repetition, language shadowing, language study, language tool, learn Arabic, learn Chinese, learn Dutch, learn English, learn Finnish, learn French, learn German, learn Greek, learn Hebrew, learn Hindi, learn Hungarian, learn Italian, learn Japanese, learn Korean, learn Norwegian, learn Polish, learn Portuguese, learn Russian, learn Spanish, learn Swedish, learn Turkish" />
    <meta name="author" content="Lindsay Ridgeway">
	<meta property="og:title" content="AOEDE" />
	<meta property="og:description" content="Study any language by reading and listening to real books, one sentence at a time — with translation, customized simplification, and native-speaker audio." />
	<meta property="og:url" content="https://aoede.pro" />
	<meta property="og:image" content="https://aoede.pro/aoede_screenshot.png" />
	<meta property="og:type" content="website" />
	<link rel="icon" href="favicon.ico" type="image/x-icon" />
    <style>
        body {
            font-family: Arial, sans-serif;
            text-align: center;
            margin: 0;
            padding: 0;
            background-color: #f4f4f4;
        }
        .container {
            max-width: 900px;
            margin: auto;
            padding: 20px;
            background: white;
            box-shadow: 0px 0px 10px rgba(0, 0, 0, 0.1);
            border-radius: 10px;
            display: flex;
            flex-direction: column;
            align-items: center;
        }
        img.logo {
            max-width: 100px;
        }
        h1{
            color: #3a7ca5;
        }
        .content {
            display: flex;
            justify-content: space-between;
            align-items: flex-start;
            margin-top: 20px;
            width: 100%;
        }
        .features {
            text-align: left;
            flex: 2;
            margin-right: 20px;
        }
        .screenshot {
            flex: 1;
        }
        .screenshot img {
            width: 80%;
            max-width: 400px;
            border-radius: 5px;
            box-shadow: 5px 5px 15px rgba(0,0,0,0.3);
        }
        .cta {
            margin-top: 20px;
            text-align: left;
            width: 100%;
        }
        .cta a {
            display: inline-block;
            padding: 10px 20px;
            background: #007BFF;
            color: white;
            text-decoration: none;
            border-radius: 5px;
        }
        .features h2, .cta h2 {
            color: #aaaaaa;
            font-style: italic;
        }
    </style>
</head>
<body>
    <div class="container">
        <img class="logo" src="aoede_logo.png" alt="Aoede Logo">
        <h1>AOEDE (ay-EE-dee) - A Language Study App</h1>
        <p>
	  <i>Named for the ancient Greek muse of voice and song — reimagined for the language learners of today</i>
	</p>
        <div class="content">
            <div class="features">
                <h2>Key Features:</h2>
                <ul>
  <li>Study any language by reading classic works of literature.</li>
  <li>Practice listening sentence-by-sentence with adjustable reading speed.</li>
  <li>View or hide text in your study language, your own language, or both ...</li>
  <li>... or neither! So you can practice just listening to the book translated into your study language.</li>
  <li>Uses the voice of a native speaker of your study language.</li>
  <li>Persistent session memory allows you to pick up where you left off in each book.</li>
  <li>Automatically detects and adapts the app to your own language.</li>
  <li>Fully responsive for web and mobile use.</li>
  <li>Clean, intuitive UI for focus and flow.</li>
</ul>
                <i>Note: The AOEDE app automatically displays in your own language. This feature is disabled in the beta versions.</i>
                <div class="cta">
                    <h2>Download AOEDE Now:</h2>
                    <a href="#">Google Play (Coming Soon)</a>
                    <a href="#">Apple App Store (Coming Soon)</a>
                </div>
            </div>
            <div class="screenshot">
                <img src="aoede_screenshot.jpg" alt="Aoede App Screenshot">
            </div>
        </div>

        <div class="section">
            <h2 style="color:#555; font-style:italic;">Try the Beta!</h2>
			<p><strong>Android Users:</strong> Click this link to install the beta testing app on your phone:<br>
<<<<<<< HEAD
			           				<a href="https://expo.dev/accounts/lindsayridgeway/projects/aoede/builds/f43aa15b-fc50-4f55-8860-91674f4a0d59" target="_blank">
			https://expo.dev/accounts/lindsayridgeway/projects/aoede/builds/f43aa15b-fc50-4f55-8860-91674f4a0d59		  </a></p>
=======
			           				<a href="https://expo.dev/accounts/lindsayridgeway/projects/aoede/builds/e3c8907d-1d2e-4477-845e-20ec94c89d27" target="_blank">
			https://expo.dev/accounts/lindsayridgeway/projects/aoede/builds/e3c8907d-1d2e-4477-845e-20ec94c89d27
				  </a></p>
>>>>>>> c969c8bd
            <p><strong>iOS and Mac Users:</strong> Join our beta program via TestFlight:<br>
                <a href="https://testflight.apple.com/join/8v4pEQcM" target="_blank">https://testflight.apple.com/join/8v4pEQcM</a>
            </p>
            </div>
        </div>
	<p style="font-size: 80%"><i>To contact us: aoede.pro@gmail.com</i></p>
<<<<<<< HEAD
	
	<p>(Alpha:
		<a href="https://expo.dev/accounts/lindsayridgeway/projects/aoede/builds/4c249747-dcb6-4b15-8e36-128066d48a79" target="_blank">
https://expo.dev/accounts/lindsayridgeway/projects/aoede/builds/4c249747-dcb6-4b15-8e36-128066d48a79</a>)
	</p>
		
    </div>
=======
  </div>
>>>>>>> c969c8bd
</body>
</html><|MERGE_RESOLUTION|>--- conflicted
+++ resolved
@@ -114,30 +114,16 @@
         <div class="section">
             <h2 style="color:#555; font-style:italic;">Try the Beta!</h2>
 			<p><strong>Android Users:</strong> Click this link to install the beta testing app on your phone:<br>
-<<<<<<< HEAD
-			           				<a href="https://expo.dev/accounts/lindsayridgeway/projects/aoede/builds/f43aa15b-fc50-4f55-8860-91674f4a0d59" target="_blank">
-			https://expo.dev/accounts/lindsayridgeway/projects/aoede/builds/f43aa15b-fc50-4f55-8860-91674f4a0d59		  </a></p>
-=======
 			           				<a href="https://expo.dev/accounts/lindsayridgeway/projects/aoede/builds/e3c8907d-1d2e-4477-845e-20ec94c89d27" target="_blank">
 			https://expo.dev/accounts/lindsayridgeway/projects/aoede/builds/e3c8907d-1d2e-4477-845e-20ec94c89d27
 				  </a></p>
->>>>>>> c969c8bd
             <p><strong>iOS and Mac Users:</strong> Join our beta program via TestFlight:<br>
                 <a href="https://testflight.apple.com/join/8v4pEQcM" target="_blank">https://testflight.apple.com/join/8v4pEQcM</a>
             </p>
             </div>
         </div>
 	<p style="font-size: 80%"><i>To contact us: aoede.pro@gmail.com</i></p>
-<<<<<<< HEAD
-	
-	<p>(Alpha:
-		<a href="https://expo.dev/accounts/lindsayridgeway/projects/aoede/builds/4c249747-dcb6-4b15-8e36-128066d48a79" target="_blank">
-https://expo.dev/accounts/lindsayridgeway/projects/aoede/builds/4c249747-dcb6-4b15-8e36-128066d48a79</a>)
-	</p>
-		
-    </div>
-=======
+
   </div>
->>>>>>> c969c8bd
 </body>
 </html>